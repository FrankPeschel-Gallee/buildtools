<?xml version="1.0" encoding="utf-8"?>
<Project ToolsVersion="12.0" xmlns="http://schemas.microsoft.com/developer/msbuild/2003">

  <UsingTask TaskName="ResolveNuGetPackages" AssemblyFile="$(ToolsDir)Microsoft.DotNet.Build.Tasks.dll"/>
  <UsingTask TaskName="ResolveNuGetPackageAssets" AssemblyFile="$(ToolsDir)Microsoft.DotNet.Build.Tasks.dll"/>

  <PropertyGroup>
    <ProjectPackagesConfigFile Condition="'$(ProjectPackagesConfigFile)'=='' and Exists('$(MSBuildProjectDirectory)/packages.config')">$(MSBuildProjectDirectory)/packages.config</ProjectPackagesConfigFile>
    <ProjectJson Condition="'$(ProjectJson)'=='' and Exists('$(MSBuildProjectDirectory)/project.json')">$(MSBuildProjectDirectory)/project.json</ProjectJson>
    <ProjectLockJson>$(MSBuildProjectDirectory)/project.lock.json</ProjectLockJson>

    <RestorePackages Condition="'$(RestorePackages)'!='false' and (Exists('$(ProjectPackagesConfigFile)') or Exists('$(ProjectJson)'))">true</RestorePackages>
    <ResolveNuGetPackages Condition="'$(ResolveNuGetPackages)'!='false' and (Exists('$(ProjectPackagesConfigFile)') or Exists('$(ProjectJson)'))">true</ResolveNuGetPackages>

    <RestorePackagesSemaphore Condition="Exists('$(ProjectPackagesConfigFile)')">$(PackagesDir)$(MSBuildProjectFile)-packages.config</RestorePackagesSemaphore>
    <RestoreProjectJsonSemaphore Condition="Exists('$(ProjectJson)')">$(PackagesDir)$(MSBuildProjectFile)-project.json</RestoreProjectJsonSemaphore>
  </PropertyGroup>

  <Target Name="RestorePackages" 
          BeforeTargets="ResolveNuGetPackages"
          Inputs="$(ProjectPackagesConfigFile);$(ProjectJson)"
          Outputs="$(RestorePackagesSemaphore);$(RestoreProjectJsonSemaphore)"
          Condition="'$(RestorePackages)'=='true'">

    <Error Condition="'$(NugetRestoreCommand)'=='' and Exists('$(ProjectPackagesConfigFile)')" Text="RestorePackages target needs a predefined NugetRestoreCommand property set in order to restore $(ProjectPackagesConfigFile)" /> 
    <Error Condition="'$(DnuRestoreCommand)'=='' and Exists('$(ProjectJson)')" Text="RestorePackages target needs a predefined DnuRestoreCommand property set in order to restore $(ProjectJson)" /> 
    
    <Exec Condition="Exists('$(ProjectPackagesConfigFile)')" Command="$(NugetRestoreCommand) &quot;$(ProjectPackagesConfigFile)&quot;" StandardOutputImportance="Low" />
    <Exec Condition="Exists('$(ProjectJson)')" Command="$(DnuRestoreCommand) &quot;$(ProjectJson)&quot;" StandardOutputImportance="Low" CustomErrorRegularExpression="^Unable to locate .*" />

    <Copy Condition="Exists('$(ProjectPackagesConfigFile)')" SourceFiles="$(ProjectPackagesConfigFile)" DestinationFiles="$(RestorePackagesSemaphore)" ContinueOnError="true" SkipUnchangedFiles="true" />
    <Copy Condition="Exists('$(ProjectJson)')" SourceFiles="$(ProjectJson)" DestinationFiles="$(RestoreProjectJsonSemaphore)" ContinueOnError="true" SkipUnchangedFiles="true" />
  </Target>

  <ItemGroup Condition="'$(ResolvePackages)'=='true' or '$(ResolveNuGetPackages)'=='true'">
    <CustomAdditionalCompileInputs Condition="Exists('$(ProjectPackagesConfigFile)')" Include="$(ProjectPackagesConfigFile)" />
    <CustomAdditionalCompileInputs Condition="Exists('$(ProjectJson)')" Include="$(ProjectJson)" />
  </ItemGroup>

  <PropertyGroup>
    <ResolveAssemblyReferencesDependsOn>
      $(ResolveAssemblyReferencesDependsOn);
      ResolveNuGetPackages;
    </ResolveAssemblyReferencesDependsOn>
<<<<<<< HEAD
    <NuGetTargetFrameworkMoniker Condition="'$(NuGetTargetFrameworkMoniker)' == ''">$(TargetFrameworkMoniker)</NuGetTargetFrameworkMoniker>
=======
    <NugetTargetFrameworkMoniker Condition="'$(NugetTargetFrameworkMoniker)' == ''">$(TargetFrameworkMoniker)</NugetTargetFrameworkMoniker>
>>>>>>> ad8b9838
  </PropertyGroup>

  <Target Name="ResolveNuGetPackages" 
          Condition="'$(ResolveNuGetPackages)'=='true'">

    <!-- Use old task for packages.config -->
    <ResolveNuGetPackages Condition="'$(ProjectPackagesConfigFile)' != ''"
                          PackagesConfigs="$(ProjectPackagesConfigFile)"
                          PackageRoot="$(PackagesDir)"
                          Platform="$(PlatformTarget)"
                          Configuration="$(Configuration)"
                          Language="$(Language)"
<<<<<<< HEAD
                          TargetFramework="$(NuGetTargetFrameworkMoniker)"
=======
                          TargetFramework="$(NugetTargetFrameworkMoniker)"
>>>>>>> ad8b9838
                          TargetPlatformMoniker="$(TargetPlatformMoniker)">

      <Output TaskParameter="ResolvedAnalyzers" ItemName="Analyzer" />
      <Output TaskParameter="ResolvedReferences" ItemName="Reference" />
      <Output TaskParameter="ResolvedCopyLocal" ItemName="None" />
    </ResolveNuGetPackages>

    <PropertyGroup>
      <!-- Temporary workaround -->
      <NugetTargetFrameworkMoniker Condition="'$(NugetTargetFrameworkMoniker)' == '.NETPortable,Version=v4.5,Profile=Profile7'">DNXCore,Version=v5.0</NugetTargetFrameworkMoniker>
    </PropertyGroup>
    
    <!-- Use new task for project.json -->
    <ResolveNuGetPackageAssets Condition="'$(ProjectJson)' != ''"
                               Architecture="$(PlatformTarget)"
                               Configuration="$(Configuration)"
                               Language="$(Language)"
                               IngoreLockFile="$(NuGetIngoreLockFile)"
                               PackageRoot="$(PackagesDir)"
                               ProjectFile="$(MSBuildProjectFullPath)"
                               TargetFrameworkMonikers="$(NugetTargetFrameworkMoniker)"
                               TargetPlatformMonikers="$(TargetPlatformMoniker)"
                               TransitiveProjectReferences="">
      <Output TaskParameter="ResolvedAnalyzers" ItemName="Analyzer" />
      <Output TaskParameter="ResolvedReferences" ItemName="Reference" />
      <Output TaskParameter="ResolvedCopyLocalItems" ItemName="None" />
    </ResolveNuGetPackageAssets>

    <!-- We may have an indirect package reference that we want to replace with a project reference -->
    <ItemGroup>
      <!-- Convert to filenames so that we can intersect -->
      <_ProjectReferenceFilenames Include="@(_ResolvedProjectReferencePaths->'%(FileName)%(Extension)')">
        <OriginalIdentity>%(Identity)</OriginalIdentity>
      </_ProjectReferenceFilenames>

      <_ReferencesFileNames Include="@(Reference->'%(FileName)%(Extension)')">
        <OriginalIdentity>%(Identity)</OriginalIdentity>
      </_ReferencesFileNames>

      <_NoneFileNames Include="@(None->'%(FileName)%(Extension)')">
        <OriginalIdentity>%(Identity)</OriginalIdentity>
      </_NoneFileNames>
      
      <!-- Intersect project-refs with package-refs -->
      <_ReferenceFileNamesToRemove Include="@(_ReferencesFileNames->'%(OriginalIdentity)')" Condition="'@(_ProjectReferenceFilenames)' == '@(_ReferencesFileNames)' and '%(Identity)' != ''"/>
      <_NoneFileNamesToRemove Include="@(_NoneFileNames->'%(OriginalIdentity)')" Condition="'@(_ProjectReferenceFilenames)' == '@(_NoneFileNames)' and '%(Identity)' != ''"/>

      <Reference Remove="@(_ReferenceFileNamesToRemove)" />
      <None Remove="@(_NoneFileNamesToRemove)"/>
    </ItemGroup>
    
    <Message Text="Excluding @(_ReferenceFileNamesToRemove);@(_NoneFileNamesToRemove) from package references since the same file is provided by a project refrence."
             Condition="'@(_ReferenceFileNamesToRemove)' != '' AND '@(_NoneFileNamesToRemove)' != ''"/>
  </Target>

</Project><|MERGE_RESOLUTION|>--- conflicted
+++ resolved
@@ -42,11 +42,7 @@
       $(ResolveAssemblyReferencesDependsOn);
       ResolveNuGetPackages;
     </ResolveAssemblyReferencesDependsOn>
-<<<<<<< HEAD
-    <NuGetTargetFrameworkMoniker Condition="'$(NuGetTargetFrameworkMoniker)' == ''">$(TargetFrameworkMoniker)</NuGetTargetFrameworkMoniker>
-=======
     <NugetTargetFrameworkMoniker Condition="'$(NugetTargetFrameworkMoniker)' == ''">$(TargetFrameworkMoniker)</NugetTargetFrameworkMoniker>
->>>>>>> ad8b9838
   </PropertyGroup>
 
   <Target Name="ResolveNuGetPackages" 
@@ -59,11 +55,7 @@
                           Platform="$(PlatformTarget)"
                           Configuration="$(Configuration)"
                           Language="$(Language)"
-<<<<<<< HEAD
-                          TargetFramework="$(NuGetTargetFrameworkMoniker)"
-=======
                           TargetFramework="$(NugetTargetFrameworkMoniker)"
->>>>>>> ad8b9838
                           TargetPlatformMoniker="$(TargetPlatformMoniker)">
 
       <Output TaskParameter="ResolvedAnalyzers" ItemName="Analyzer" />
